--- conflicted
+++ resolved
@@ -60,30 +60,22 @@
 	}{
 		{
 			name:   "debug",
-<<<<<<< HEAD
-			plugin: debug.NewPluginVersion("debug", "", ""),
-=======
-			plugin: toArr(debug.NewPluginVersion("debug", in.Version, in.Commit))[0].(pkgplugin.Pluginer),
->>>>>>> ab79d063
+			plugin: toArr(debug.NewPluginVersion("debug", "", ""))[0].(pkgplugin.Pluginer),
 		},
 
 		{
 			name:   "match",
-<<<<<<< HEAD
-			plugin: match.NewPluginVersion("match", "", ""),
-=======
-			plugin: toArr(match.NewPluginVersion("match", in.Version, in.Commit))[0].(pkgplugin.Pluginer),
+			plugin: toArr(match.NewPluginVersion("match", "", ""))[0].(pkgplugin.Pluginer),
 		},
 
 		{
 			name:   "pass",
-			plugin: toArr(pass.NewPluginVersion("pass", in.Version, in.Commit))[0].(pkgplugin.Pluginer),
+			plugin: toArr(pass.NewPluginVersion("pass", "", ""))[0].(pkgplugin.Pluginer),
 		},
 
 		{
 			name:   "block",
-			plugin: toArr(block.NewPluginVersion("block", in.Version, in.Commit))[0].(pkgplugin.Pluginer),
->>>>>>> ab79d063
+			plugin: toArr(block.NewPluginVersion("block", "", ""))[0].(pkgplugin.Pluginer),
 		},
 	}
 
