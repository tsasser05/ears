--- conflicted
+++ resolved
@@ -92,14 +92,9 @@
 
 func (h *Receiver) Receive(next receiver.NextFn) error {
 	mux := http.NewServeMux()
-<<<<<<< HEAD
-	h.srv = &http.Server{Addr: fmt.Sprintf(":%d", *h.config.Port), Handler: mux}
-=======
 	port := *h.config.Port
 	h.logger.Info().Int("port", port).Msg("Starting http receiver")
 	h.srv = &http.Server{Addr: fmt.Sprintf(":%d", port), Handler: mux}
-
->>>>>>> fc5b05cd
 	mux.HandleFunc(h.config.Path, func(w http.ResponseWriter, r *http.Request) {
 		defer fmt.Fprintln(w, "good")
 		b, err := ioutil.ReadAll(r.Body)
