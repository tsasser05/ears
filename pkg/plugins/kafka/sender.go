// Copyright 2020 Comcast Cable Communications Management, LLC
//
// Licensed under the Apache License, Version 2.0 (the "License");
// you may not use this file except in compliance with the License.
// You may obtain a copy of the License at
//
//      http://www.apache.org/licenses/LICENSE-2.0
//
// Unless required by applicable law or agreed to in writing, software
// distributed under the License is distributed on an "AS IS" BASIS,
// WITHOUT WARRANTIES OR CONDITIONS OF ANY KIND, either express or implied.
// See the License for the specific language governing permissions and
// limitations under the License.

package kafka

import (
	"context"
	"crypto/tls"
	"crypto/x509"
	"encoding/json"
	"fmt"
	"github.com/Shopify/sarama"
	"github.com/goccy/go-yaml"
	"github.com/rs/zerolog/log"
	"github.com/xmidt-org/ears/internal/pkg/rtsemconv"
	"github.com/xmidt-org/ears/pkg/event"
	pkgplugin "github.com/xmidt-org/ears/pkg/plugin"
	"github.com/xmidt-org/ears/pkg/secret"
	"github.com/xmidt-org/ears/pkg/sender"
	"github.com/xmidt-org/ears/pkg/tenant"
	"go.opentelemetry.io/otel/attribute"
	"go.opentelemetry.io/otel/metric"
	"go.opentelemetry.io/otel/metric/global"
	"strings"
	"time"
)

//TODO: support headers
//

func NewSender(tid tenant.Id, plugin string, name string, config interface{}, secrets secret.Vault) (sender.Sender, error) {
	var cfg SenderConfig
	var err error
	switch c := config.(type) {
	case string:
		err = yaml.Unmarshal([]byte(c), &cfg)
	case []byte:
		err = yaml.Unmarshal(c, &cfg)
	case SenderConfig:
		cfg = c
	case *SenderConfig:
		cfg = *c
	}
	if err != nil {
		return nil, &pkgplugin.InvalidConfigError{
			Err: err,
		}
	}
	cfg = cfg.WithDefaults()
	err = cfg.Validate()
	if err != nil {
		return nil, err
	}
	s := &Sender{
		name:    name,
		plugin:  plugin,
		tid:     tid,
		config:  cfg,
		logger:  event.GetEventLogger(),
		secrets: secrets,
	}
	err = s.initPlugin()
	if err != nil {
		return nil, err
	}
	return s, nil
}

func (s *Sender) getLabelValues(e event.Event, labels []DynamicMetricLabel) []DynamicMetricValue {
	labelValues := make([]DynamicMetricValue, 0)
	for _, label := range labels {
		obj, _, _ := e.GetPathValue(label.Path)
		value, ok := obj.(string)
		if !ok {
			continue
		}
		labelValues = append(labelValues, DynamicMetricValue{Label: label.Label, Value: value})
	}
	return labelValues
}

func (s *Sender) getMetrics(labels []DynamicMetricValue) *SenderMetrics {
	s.Lock()
	defer s.Unlock()
	key := ""
	for _, label := range labels {
		key += label.Label + "-" + label.Value + "-"
	}
<<<<<<< HEAD
	s.Lock()
	defer s.Unlock()
=======
>>>>>>> 51732a87
	if s.metrics == nil {
		s.metrics = make(map[string]*SenderMetrics)
	}
	m, ok := s.metrics[key]
	if !ok {
		newMetric := new(SenderMetrics)
		// metric recorders
		meter := global.Meter(rtsemconv.EARSMeterName)
		commonLabels := []attribute.KeyValue{
			attribute.String(rtsemconv.EARSPluginTypeLabel, rtsemconv.EARSPluginTypeKafkaSender),
			attribute.String(rtsemconv.EARSPluginNameLabel, s.Name()),
			attribute.String(rtsemconv.EARSAppIdLabel, s.tid.AppId),
			attribute.String(rtsemconv.EARSOrgIdLabel, s.tid.OrgId),
			attribute.String(rtsemconv.KafkaTopicLabel, s.config.Topic),
		}
		for _, label := range labels {
			commonLabels = append(commonLabels, attribute.String(label.Label, label.Value))
		}
		newMetric.eventSuccessCounter = metric.Must(meter).
			NewInt64Counter(
				rtsemconv.EARSMetricEventSuccess,
				metric.WithDescription("measures the number of successful events"),
			).Bind(commonLabels...)
		newMetric.eventFailureCounter = metric.Must(meter).
			NewInt64Counter(
				rtsemconv.EARSMetricEventFailure,
				metric.WithDescription("measures the number of unsuccessful events"),
			).Bind(commonLabels...)
		newMetric.eventBytesCounter = metric.Must(meter).
			NewInt64Counter(
				rtsemconv.EARSMetricEventBytes,
				metric.WithDescription("measures the number of event bytes processed"),
			).Bind(commonLabels...)
		newMetric.eventProcessingTime = metric.Must(meter).
			NewInt64ValueRecorder(
				rtsemconv.EARSMetricEventProcessingTime,
				metric.WithDescription("measures the time an event spends in ears"),
			).Bind(commonLabels...)
		newMetric.eventSendOutTime = metric.Must(meter).
			NewInt64ValueRecorder(
				rtsemconv.EARSMetricEventSendOutTime,
				metric.WithDescription("measures the time ears spends to send an event to a downstream data sink"),
			).Bind(commonLabels...)
		s.metrics[key] = newMetric
		return newMetric
	} else {
		return m
	}
}

func (s *Sender) initPlugin() error {
	var err error
	s.Lock()
	s.producer, err = s.NewProducer(*s.config.SenderPoolSize)
	s.Unlock()
	if err != nil {
		return err
	}
	return nil
}

func (s *Sender) Count() int {
	s.Lock()
	defer s.Unlock()
	return s.count
}

func (s *Sender) StopSending(ctx context.Context) {
	s.Lock()
	defer s.Unlock()
	if !s.stopped {
		s.stopped = true
		for _, m := range s.metrics {
			m.eventSuccessCounter.Unbind()
			m.eventFailureCounter.Unbind()
			m.eventBytesCounter.Unbind()
			m.eventProcessingTime.Unbind()
			m.eventSendOutTime.Unbind()
		}
		s.producer.Close(ctx)
	}
}

func (s *Sender) NewProducer(count int) (*Producer, error) {
	if s.config.Brokers == "" {
		return nil, fmt.Errorf("Brokers cannot be empty")
	}
	ps, c, err := s.NewSyncProducers(count)
	if nil != err {
		return nil, err
	}
	pool := make(chan sarama.SyncProducer, count)
	for _, p := range ps {
		pool <- p
	}
	return &Producer{
		pool:   pool,
		done:   make(chan bool),
		client: c,
		logger: s.logger,
		sender: s,
	}, nil
}

func NewManualHashPartitioner(topic string) sarama.Partitioner {
	return &ManualHashPartitioner{
		Partitioner: sarama.NewHashPartitioner(topic),
	}
}

func (s *Sender) setConfig(config *sarama.Config) error {
	if "" != s.config.Version {
		v, err := sarama.ParseKafkaVersion(s.config.Version)
		if nil != err {
			return err
		}
		config.Version = v
	}
	if 0 < *s.config.ChannelBufferSize {
		config.ChannelBufferSize = *s.config.ChannelBufferSize
	}
	config.Net.TLS.Enable = s.config.TLSEnable
	if "" != s.config.Username {
		config.Net.TLS.Enable = true
		config.Net.SASL.Enable = true
		config.Net.SASL.User = s.config.Username
		config.Net.SASL.Password = s.secrets.Secret(s.config.Password)
		if config.Net.SASL.Password == "" {
			config.Net.SASL.Password = s.config.Password
		}
	} else if "" != s.config.AccessCert {
		accessCert := s.secrets.Secret(s.config.AccessCert)
		if accessCert == "" {
			accessCert = s.config.AccessCert
		}
		accessKey := s.secrets.Secret(s.config.AccessKey)
		if accessKey == "" {
			accessKey = s.config.AccessKey
		}
		caCert := s.secrets.Secret(s.config.CACert)
		if caCert == "" {
			caCert = s.config.CACert
		}
		keypair, err := tls.X509KeyPair([]byte(accessCert), []byte(accessKey))
		if err != nil {
			return err
		}
		caAuthorityPool := x509.NewCertPool()
		caAuthorityPool.AppendCertsFromPEM([]byte(caCert))
		tlsConfig := &tls.Config{
			Certificates: []tls.Certificate{keypair},
			RootCAs:      caAuthorityPool,
			MinVersion:   tls.VersionTLS12,
		}
		config.Net.TLS.Enable = true
		config.Net.TLS.Config = tlsConfig
	}
	return nil
}

func (s *Sender) NewSyncProducers(count int) ([]sarama.SyncProducer, sarama.Client, error) {
	brokers := strings.Split(s.config.Brokers, ",")
	config := sarama.NewConfig()
	config.Producer.Partitioner = NewManualHashPartitioner
	config.Producer.RequiredAcks = sarama.WaitForLocal //as long as one broker gets it
	config.Producer.Return.Successes = true
	if err := s.setConfig(config); nil != err {
		return nil, nil, err
	}
	producers := make([]sarama.SyncProducer, count)
	var client sarama.Client
	for i := 0; i < count; i++ {
		c, err := sarama.NewClient(brokers, config)
		if err != nil {
			return nil, nil, err
		}
		p, err := sarama.NewSyncProducerFromClient(c)
		if nil != err {
			c.Close()
			return nil, nil, err
		}
		producers[i] = p
		client = c
	}
	return producers, client, nil
}

func (p *Producer) Partitions(topic string) ([]int32, error) {
	return p.client.Partitions(topic)
}

func (p *Producer) Close(ctx context.Context) {
	close(p.done)
	for i := 0; i < len(p.pool); i++ {
		producer := <-p.pool
		err := producer.Close()
		if err != nil {
			p.logger.Error().Str("op", "Producer.Close").Msg(err.Error())
		} else {
			p.logger.Info().Str("op", "Producer.Close").Msg("kafka producer closed")
		}
	}
}

func (p *Producer) SendMessage(ctx context.Context, topic string, partition int, headers map[string]string, bs []byte, e event.Event) error {
	hs := make([]sarama.RecordHeader, len(headers))
	idx := 0
	for k, v := range headers {
		hs[idx] = sarama.RecordHeader{
			Key:   []byte(k),
			Value: []byte(v),
		}
		idx++
	}
	var producer sarama.SyncProducer
	select {
	case <-p.done:
		//p.logger.Info().Str("op", "kafka.Send").Msg("producer done")
		return fmt.Errorf("producer closed")
	case producer = <-p.pool:
	}
	defer func() {
		p.pool <- producer
	}()
	start := time.Now()
	if partition != -1 {
		p.client.Partitions(topic)
		ps, err := p.client.Partitions(topic)
		if nil != err {
			return err
		}
		partition = partition % len(ps)
	}
	message := &sarama.ProducerMessage{
		Topic:     topic,
		Partition: int32(partition),
		Value:     sarama.StringEncoder(bs),
		Headers:   hs,
		Timestamp: time.Now(),
	}
	part, offset, err := producer.SendMessage(message)
	if nil != err {
		return err
	}
	// override log values if any
	elapsed := time.Since(start).Milliseconds()
	p.sender.getMetrics(p.sender.getLabelValues(e, p.sender.config.DynamicMetricLabels)).eventSendOutTime.Record(ctx, elapsed)
	log.Ctx(ctx).Debug().Str("op", "kafka.Send").Int("elapsed", int(elapsed)).Int("partition", int(part)).Int("offset", int(offset)).Msg("sent message on kafka topic")
	return nil
}

func (mp *ManualHashPartitioner) Partition(message *sarama.ProducerMessage, numPartitions int32) (int32, error) {
	// manual partitioner
	if -1 < message.Partition {
		return message.Partition, nil
	}
	// hash partitioner
	return mp.Partitioner.Partition(message, numPartitions)
}

func (s *Sender) Send(e event.Event) {
	if s.stopped {
		log.Ctx(e.Context()).Error().Str("op", "kafka.Send").Str("name", s.Name()).Str("tid", s.Tenant().ToString()).Msg("drop message due to closed sender")
		s.getMetrics(s.getLabelValues(e, s.config.DynamicMetricLabels)).eventFailureCounter.Add(e.Context(), 1.0)
		return
	}
	buf, err := json.Marshal(e.Payload())
	if err != nil {
		log.Ctx(e.Context()).Error().Str("op", "kafka.Send").Str("name", s.Name()).Str("tid", s.Tenant().ToString()).Msg("failed to marshal message: " + err.Error())
		s.getMetrics(s.getLabelValues(e, s.config.DynamicMetricLabels)).eventFailureCounter.Add(e.Context(), 1.0)
		e.Nack(err)
		return
	}
	s.getMetrics(s.getLabelValues(e, s.config.DynamicMetricLabels)).eventProcessingTime.Record(e.Context(), time.Since(e.Created()).Milliseconds())
	s.getMetrics(s.getLabelValues(e, s.config.DynamicMetricLabels)).eventBytesCounter.Add(e.Context(), int64(len(buf)))
	partition := -1
	if s.config.PartitionPath != "" {
		val, _, _ := e.GetPathValue(s.config.PartitionPath)
		intVal, ok := val.(int)
		if ok {
			partition = intVal
		}
	} else {
		partition = *s.config.Partition
	}
	err = s.producer.SendMessage(e.Context(), s.config.Topic, partition, nil, buf, e)
	if err != nil {
		log.Ctx(e.Context()).Error().Str("op", "kafka.Send").Str("name", s.Name()).Str("tid", s.Tenant().ToString()).Msg("failed to send message: " + err.Error())
		s.getMetrics(s.getLabelValues(e, s.config.DynamicMetricLabels)).eventFailureCounter.Add(e.Context(), 1)
		e.Nack(err)
		return
	}
	s.getMetrics(s.getLabelValues(e, s.config.DynamicMetricLabels)).eventSuccessCounter.Add(e.Context(), 1)
	s.Lock()
	s.count++
	log.Ctx(e.Context()).Debug().Str("op", "kafka.Send").Str("name", s.Name()).Str("tid", s.Tenant().ToString()).Int("count", s.count).Msg("sent message on kafka topic")
	s.Unlock()
	e.Ack()
}

func (s *Sender) Unwrap() sender.Sender {
	return s
}

func (s *Sender) Config() interface{} {
	return s.config
}

func (s *Sender) Name() string {
	return s.name
}

func (s *Sender) Plugin() string {
	return s.plugin
}

func (s *Sender) Tenant() tenant.Id {
	return s.tid
}<|MERGE_RESOLUTION|>--- conflicted
+++ resolved
@@ -97,11 +97,8 @@
 	for _, label := range labels {
 		key += label.Label + "-" + label.Value + "-"
 	}
-<<<<<<< HEAD
 	s.Lock()
 	defer s.Unlock()
-=======
->>>>>>> 51732a87
 	if s.metrics == nil {
 		s.metrics = make(map[string]*SenderMetrics)
 	}
